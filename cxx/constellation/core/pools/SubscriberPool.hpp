--- conflicted
+++ resolved
@@ -79,16 +79,10 @@
          */
         void unsubscribe(std::string_view topic);
 
-<<<<<<< HEAD
-    private:
-        void socket_connected(zmq::socket_t& socket) final;
-
-=======
     protected:
         void socket_connected(zmq::socket_t& socket) override;
 
     private:
->>>>>>> b2abcb9b
         /** Sub- or unsubscribe to a topic for a single host */
         void scribe(std::string_view host, std::string_view topic, bool subscribe);
 
