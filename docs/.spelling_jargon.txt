--- conflicted
+++ resolved
@@ -53,9 +53,5 @@
 KiB
 gui
 rethrows
-<<<<<<< HEAD
 Variadic
-=======
-Variadic
-linter
->>>>>>> 51407073
+linter