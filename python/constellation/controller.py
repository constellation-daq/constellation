#!/usr/bin/env python3

"""
SPDX-FileCopyrightText: 2024 DESY and the Constellation authors
SPDX-License-Identifier: CC-BY-4.0
"""

import logging
import readline
import threading
import time
from queue import Empty
from typing import Dict

import zmq

from .broadcastmanager import CHIRPBroadcaster, chirp_callback, DiscoveredService
from .chirp import CHIRPServiceIdentifier
from .confighandler import get_config
from .cscp import CommandTransmitter
from .fsm import SatelliteFSM
from .error import debug_log


class BaseController(CHIRPBroadcaster):
    """Simple controller class to send commands to a list of satellites."""

    def __init__(self, name: str, group: str, hosts=None):
        """Initialize values.

        Arguments:
        - name ::  name of controller
        - group ::  group of controller
        - hosts ::  name, address and port of satellites to control
        """
        super().__init__(name=name, group=group)

        self.transmitters: Dict[str, CommandTransmitter] = {}

        super()._add_com_thread()
        super()._start_com_threads()

        if hosts:
            for host in hosts:
                self._add_satellite(host_name=host, host_addr=host)

        self.request(CHIRPServiceIdentifier.CONTROL)
        self.target_host = None
        self._task_handler_event = threading.Event()
        self.task_handler_thread = threading.Thread(
            target=self._run_task_handler, daemon=True
        )
        self.task_handler_thread.start()

    @debug_log
    @chirp_callback(CHIRPServiceIdentifier.CONTROL)
    def _add_satellite_callback(self, service: DiscoveredService):
        """Callback method of add_satellite. Add satellite to command on service socket and address."""
        socket = self.context.socket(zmq.REQ)
        socket.connect("tcp://" + service.address + ":" + str(service.port))
        self.transmitters[str(service.host_uuid)] = CommandTransmitter(
            str(service.host_uuid), socket
        )
<<<<<<< HEAD
        self.log.info(
            "connecting to %s, address %s...",
=======
        self._logger.info(
            "connecting to %s, address %s on port %s...",
>>>>>>> eb58e92e
            service.host_uuid,
            service.address,
            service.port,
        )

<<<<<<< HEAD
    @debug_log
    def add_satellite(self, host_name, host_addr, port: int | None = None):
=======
    def _add_satellite(self, host_name, host_addr, port: int | None = None):
>>>>>>> eb58e92e
        """Add satellite socket to controller on port."""
        if "tcp://" not in host_addr[:6]:
            host_addr = "tcp://" + host_addr
        if port:
            host_addr = host_addr + ":" + port
        socket = self.context.socket(zmq.REQ)
        socket.connect(host_addr)
        self.transmitters[host_name] = CommandTransmitter(host_name, socket)
        self.log.info(
            "connecting to %s, address %s...",
            host_name,
            host_addr,
        )

    def _command_satellite(
        self, cmd: str, payload: any, meta: dict, host_name: str = None
    ):
        """Send cmd and await response."""
        try:
            ret_msg = self.transmitters[host_name].request_get_response(
                cmd,
                payload,
                meta,
            )
            return ret_msg

        except TimeoutError:
            self.log.error(
                "Host %s did not receive response. Command timed out.",
                host_name,
            )
        except KeyError:
            self.log.error("Invalid satellite name.")

    def command(self, msg):
        """Wrapper for _command_satellite function. Handle sending commands to all hosts"""
        if self.target_host:
            host_names = [self.target_host]
        else:
            host_names = self.transmitters.keys()

        for host_name in host_names:
            cmd, payload, meta = self._convert_to_cscp(msg=msg, host_name=host_name)
            self.log.info("Host %s send command %s...", host_name, cmd)

            ret_msg = self._command_satellite(
                cmd=cmd,
                payload=payload,
                meta=meta,
                host_name=host_name,
            )
            self.log.info(
                "Host %s received response: %s, %s",
                host_name,
                ret_msg.msg_verb,
                ret_msg.msg,
            )
            if ret_msg.header_meta:
                self.log.info("    header: %s", ret_msg.header_meta)
            if ret_msg.payload:
                self.log.info("    payload: %s", ret_msg.payload)

    def _convert_to_cscp(self, msg, host_name):
        """Convert command string into CSCP message, payload and meta."""
        cmd = msg[0]
        payload = msg[:-1]
        meta = None

        if cmd == "initialize" or cmd == "reconfigure":
            config_path = msg[1]
            class_msg = self._command_satellite("get_class", None, None, host_name)

            payload = {}

            for category in ["constellation", "satellites"]:
                try:
                    payload.update(
                        get_config(
                            config_path=config_path,
                            category=category,
                            host_class=class_msg.msg,
                            host_device="powersupply1",  # TODO: generalize
                        )
                    )
                except KeyError as e:
                    self.log.warning("Configuration file does not contain key %s", e)
        # TODO: add more commands?
        return cmd, payload, meta

    def process_cli_command(self, user_input):
        """Process CLI input commands. If not part of CLI keywords, assume it is a command for satellite."""
        if user_input.startswith("target"):
            target = user_input.split(" ")[1]
            if target in self.transmitters.keys():
                self.target_host = target
                self.log.info(f"target for next command: host {self.target_host}")
            else:
                self.log.error(f"No host {target}")

        elif user_input.startswith("untarget"):
            self.target_host = None

        elif user_input.startswith("add"):
            satellite_info = user_input.split(" ")
            host_name = str(satellite_info[1])
            host_addr = str(satellite_info[2])
            port = str(satellite_info[3])
            self._add_satellite(host_name=host_name, host_addr=host_addr, port=port)

        elif user_input.startswith("remove"):
            target = user_input.split(" ")[1]
            if target in self.transmitters.keys():
                self.transmitters.pop(target)
            else:
                self.log.error(f"No host {target}")
        else:
            msg = user_input.split(" ")
            self.command(msg=msg)

    def _run_task_handler(self):
        """Event loop for task handler-routine"""
        while not self._task_handler_event.is_set():
            try:
                # blocking call but with timeout to prevent deadlocks
                task = self.task_queue.get(block=True, timeout=0.5)
                callback = task[0]
                args = task[1]
                try:
                    callback(*args)
                except Exception as e:
                    self.log.exception(e)
            except Empty:
                # nothing to process
                pass

<<<<<<< HEAD
    def get_config(
        self,
        config_path: str,
        trait: str,
        host_class: str,
        host_device: str | None = None,
    ):
        """Get configuration of satellite. Specify trait to only get part of config."""
        config = read_config(config_path)
        ret_config = {}
        try:
            # Set system configurations
            for key, value in config[trait].items():
                if not isinstance(value, dict):
                    ret_config[key] = value

            for key, value in config[trait][host_class].items():
                if not isinstance(value, dict):
                    ret_config[key] = value

            if host_device:
                for key, value in config[trait][host_class][host_device].items():
                    ret_config[key] = value

        except KeyError as e:
            self.log.warning(
                "Config for %s doesn't contain specified argument %s", trait, e
            )

        return pack_config(ret_config)

=======
>>>>>>> eb58e92e
    def run(self):
        """Run controller."""
        self.command("get_state")
        self.command("transition initialize")
        self.command("transition prepare")
        self.command("transition start_run")
        self.command("get_state")

    @debug_log
    def run_from_cli(self):
        """Run commands from CLI and pass them to task handler-routine."""
        print(
            'Possible commands: "exit", "get_state", "<transition>", "target <uuid>", \
            "failure", "register <ip> <port>", "add <ip> <port>", "remove <uuid>"'
        )
        print(
            'Possible transitions: "initialize", "load", "unload", "launch", "land", \
            "start", "stop", "recover", "reset"'
        )
        time.sleep(0.5)
        while True:
            user_input = input("Send command: ")
            if user_input == "exit":
                self.stop()
                break
            else:
                self.task_queue.put([self.process_cli_command, [user_input]])
            time.sleep(0.5)

    def reentry(self):
        """Stop the controller."""
        self.log.info("Stopping controller.")
        self._task_handler_event.set()
        for _name, cmd_tm in self.transmitters.items():
            cmd_tm.socket.close()
        self.task_handler_thread.join()


class SatelliteManager(BaseController):
    """Satellite Manager class implementing CHIRP protocol"""

    def __init__(self, *args, **kwargs):
        super().__init__(*args, **kwargs)


class CliCompleter(object):  # Custom completer
    def __init__(self, commands, transitions):
        self.commands = sorted(commands)
        self.transitions = sorted(transitions)

    # Returns the first word if there is a space, otherwise nothing
    def get_cur_before(self):
        idx = readline.get_begidx()
        full = readline.get_line_buffer()
        prefix = full[:idx]
        n = prefix.split()
        if len(n) > 0:
            return n[0]
        else:
            return ""

    def complete(self, text, state):
        cmd = self.get_cur_before()
        if cmd == "transition":
            return self.complete_transition(text, state)
        elif cmd != "":
            return None
        if text == "":  # Display all possibilities
            self.matches = self.commands[:]
        else:
            self.matches = [s for s in self.commands if s and s.startswith(text)]

        if state > len(self.matches):
            return None
        else:
            return self.matches[state]

    def complete_transition(self, text, state):
        matches = [s for s in self.transitions if s and s.startswith(text)]
        if state > len(matches):
            return None
        else:
            return matches[state]


def main():
    """Start a controller."""
    import argparse
    import coloredlogs

    parser = argparse.ArgumentParser()
    parser.add_argument("--log-level", default="info")
    parser.add_argument("--satellite", "--sat", action="append")
    parser.add_argument("--name", type=str, default="controller_demo")
    parser.add_argument("--group", type=str, default="constellation")

    args = parser.parse_args()

    # set up logging
    logger = logging.getLogger(args.name)
    coloredlogs.install(level=args.log_level.upper(), logger=logger)

    logger.info("Starting up CLI Controller!")

    # if not args.satellite:
    #    print("No satellites specified! Use '--satellite' to add one.")
    #    return
    # Set up simple tab completion
    commands = [
        "exit",
        "get_state",
        "transition ",
        "failure",
        "register ",
        "add ",
        "remove ",
    ]
    transitions = [t.name for t in SatelliteFSM.events]

    cliCompleter = CliCompleter(list(set(commands)), list(set(transitions)))
    readline.set_completer_delims(" \t\n;")
    readline.set_completer(cliCompleter.complete)
    readline.parse_and_bind("tab: complete")

    # start server with args
    ctrl = BaseController(name=args.name, group=args.group, hosts=args.satellite)
    ctrl.run_from_cli()
    # ctrl.run()


if __name__ == "__main__":
    main()<|MERGE_RESOLUTION|>--- conflicted
+++ resolved
@@ -61,24 +61,15 @@
         self.transmitters[str(service.host_uuid)] = CommandTransmitter(
             str(service.host_uuid), socket
         )
-<<<<<<< HEAD
         self.log.info(
-            "connecting to %s, address %s...",
-=======
-        self._logger.info(
             "connecting to %s, address %s on port %s...",
->>>>>>> eb58e92e
             service.host_uuid,
             service.address,
             service.port,
         )
 
-<<<<<<< HEAD
     @debug_log
-    def add_satellite(self, host_name, host_addr, port: int | None = None):
-=======
     def _add_satellite(self, host_name, host_addr, port: int | None = None):
->>>>>>> eb58e92e
         """Add satellite socket to controller on port."""
         if "tcp://" not in host_addr[:6]:
             host_addr = "tcp://" + host_addr
@@ -214,40 +205,6 @@
                 # nothing to process
                 pass
 
-<<<<<<< HEAD
-    def get_config(
-        self,
-        config_path: str,
-        trait: str,
-        host_class: str,
-        host_device: str | None = None,
-    ):
-        """Get configuration of satellite. Specify trait to only get part of config."""
-        config = read_config(config_path)
-        ret_config = {}
-        try:
-            # Set system configurations
-            for key, value in config[trait].items():
-                if not isinstance(value, dict):
-                    ret_config[key] = value
-
-            for key, value in config[trait][host_class].items():
-                if not isinstance(value, dict):
-                    ret_config[key] = value
-
-            if host_device:
-                for key, value in config[trait][host_class][host_device].items():
-                    ret_config[key] = value
-
-        except KeyError as e:
-            self.log.warning(
-                "Config for %s doesn't contain specified argument %s", trait, e
-            )
-
-        return pack_config(ret_config)
-
-=======
->>>>>>> eb58e92e
     def run(self):
         """Run controller."""
         self.command("get_state")
