--- conflicted
+++ resolved
@@ -57,11 +57,10 @@
         """Return list of keys in config."""
         return list(self._config.keys())
 
-<<<<<<< HEAD
     def get_json(self):
         """Return JSON-encoded configuration data."""
         return json.dumps(self._config)
-=======
+
     def update(self, config: dict) -> None:
         """Update the configuration with a new dict."""
         # update key+values of internal dict
@@ -69,7 +68,6 @@
         # remove all new keys from our set of requested keys
         for key in config.keys():
             self._requested_keys.discard(key)
->>>>>>> e8c76300
 
 
 def load_config(path: str) -> dict:
