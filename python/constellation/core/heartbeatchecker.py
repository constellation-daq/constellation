"""
SPDX-FileCopyrightText: 2024 DESY and the Constellation authors
SPDX-License-Identifier: CC-BY-4.0
"""

import logging
import threading
import time
from datetime import datetime

import zmq

from typing import Optional, Callable
from .fsm import SatelliteState
from .chp import CHPTransmitter

logger = logging.getLogger("HeartbeatChecker")


class HeartbeatChecker:
    """Checks periodically Satellites' state via subscription to its Heartbeat.

    Individual heartbeat checks run in separate threads. In case of a failure
    (either the Satellite is in ERROR/SAFE state or has missed several
    heartbeats) the corresponding thread will set a `failed` event.
    Alternatively, an action can be triggered via a callback.

    """

    # initial values for period and lives
    HB_INIT_LIVES = 3
    HB_INIT_PERIOD = 2000

    def __init__(self, callback: Optional[Callable] = None) -> None:
        self._callback = callback
        self._callback_lock = threading.Lock()
        self._transmitters = dict[str, CHPTransmitter]()
        self._threads = dict[str, threading.Thread]()
        self._stop_threads: threading.Event | None = None
        self._states_lock = threading.Lock()
        self._states = dict[str, SatelliteState]()
        self._failed = dict[str, threading.Event]()
        self.auto_recover = False  # clear fail Event if Satellite reappears?

    def register(
<<<<<<< HEAD
        self, name, host: str, context: Optional[zmq.Context] = None
    ) -> threading.Event:
        """Register a heartbeat check for a specific Satellite.

        Returns threading.Event that will be set when a failure occurs.

        """
=======
        self, name, address: str, context: Optional[zmq.Context] = None
    ) -> None:
        """Register a heartbeat check for a specific Satellite."""
>>>>>>> 03015c56
        ctx = context or zmq.Context()
        socket = ctx.socket(zmq.SUB)
        socket.connect(address)
        socket.setsockopt_string(zmq.SUBSCRIBE, "")
        tm = CHPTransmitter(name, socket)
        evt = threading.Event()
        self._transmitters[name] = tm
        self._failed[name] = evt
        logger.info(f"Registered heartbeating check for {address}")
        return evt

    def is_registered(self, name: str) -> bool:
        """Check whether a given Satellite is already registered."""
        return name in self._transmitters.keys()

    @property
    def states(self):
        """Return a dictionary of the monitored Satellites' state."""
        return self._states

    @property
    def failed(self):
        """Return a dictionary of the failed Satellites."""
        return self._failed

    def _set_state(self, name: str, state: SatelliteState):
        with self._states_lock:
            self._states[name] = state

    def _run_thread(
        self, name: str, transmitter: CHPTransmitter, fail_evt: threading.Event
    ) -> None:
        logger.info(f"Thread for {name} starting heartbeat check")
        lives = self.HB_INIT_LIVES
        interval = self.HB_INIT_PERIOD
        last = datetime.now()
        self._set_state(name, SatelliteState.NEW)
        # assert for mypy static type analysis
        assert isinstance(
            self._stop_threads, threading.Event
        ), "Thread Event not set up correctly"
        while not self._stop_threads.is_set():
            last_diff = (datetime.now() - last).total_seconds()
            if last_diff < interval / 1000:
                time.sleep(0.1)
            else:
                host, ts, state, new_interval = transmitter.recv()
                if not state:
                    if last_diff > (interval / 1000) * 1.5:
                        # no message after 150% of the interval, subtract life
                        lives -= 1
                        logger.debug(f"{name} unresponsive, removed life, now {lives}")
                        if lives <= 0:
                            # no lives left, interrupt
                            if not fail_evt.is_set():
                                logger.debug(
                                    f"{name} unresponsive causing interrupt callback to be called"
                                )
                                fail_evt.set()
                                self._interrupt(name, SatelliteState.DEAD)
                            # update states
                            self._set_state(name, SatelliteState.DEAD)
                        # try again later
                        last = datetime.now()
                        continue
                    else:
                        # try again later
                        continue
                # got a heartbeat!
                state = SatelliteState(state)
                interval = new_interval
                lives = self.HB_INIT_LIVES
                # update states
                self._set_state(name, state)
                if state in [
                    SatelliteState.ERROR,
                    SatelliteState.SAFE,
                    SatelliteState.DEAD,
                ]:
                    # other satellite in error state, interrupt
                    if not fail_evt.is_set():
                        logger.debug(
                            f"{name} state causing interrupt callback to be called"
                        )
                        fail_evt.set()
                        self._interrupt(name, state)
                else:
                    # maybe recover?
                    if self.auto_recover and fail_evt.is_set():
                        fail_evt.clear()
                if ts.to_unix() < last.timestamp():
                    # received hb older than last update; we are lagging behind;
                    # skip to next without updating 'last' (or sleeping)
                    logger.debug(
                        f"{name} lagging behind, consuming heartbeats without rest"
                    )
                    continue
                # update timestamp for this round
                last = datetime.now()

    def _interrupt(self, name: str, state: SatelliteState) -> None:
        with self._callback_lock:
<<<<<<< HEAD
            if self._callback:
                try:
                    self._callback(name)
                except Exception:
                    pass
=======
            try:
                self._callback(name, state)
            except Exception:
                pass
>>>>>>> 03015c56

    def _reset(self) -> None:
        self._stop_threads = threading.Event()
        for evt in self._failed.values():
            evt.clear()
        self._threads = dict[str, threading.Thread]()

    def get_failed(self) -> list[str]:
        """Get a list of the names of all failed Satellites."""
        res = list[str]()
        for name, evt in self._failed.items():
            if evt.is_set() or (
                self._stop_threads and not self._threads[name].is_alive()
            ):
                res.append(name)
        return res

    def start(self, name: str) -> None:
        """Start the heartbeat checking for a single registered Satellite."""
        # prepare
        if not self._stop_threads:
            self._stop_threads = threading.Event()
        self._failed[name].clear()
        # set up thread
        self._threads[name] = threading.Thread(
            target=self._run_thread,
            args=(name, self._transmitters[name], self._failed[name]),
            daemon=True,  # kill threads when main app closes
        )
        # start thread
        self._threads[name].start()

    def start_all(self) -> None:
        """Start the heartbeat checking for all registered Satellites."""
        # reset lists
        self._reset()
        # set up threads
        for name, tm in self._transmitters.items():
            self._threads[name] = threading.Thread(
                target=self._run_thread,
                args=(name, tm, self._failed[name]),
                daemon=True,  # kill threads when main app closes
            )
        # start threads
        for thread in self._threads.values():
            thread.start()

    def stop(self) -> None:
        """Stop heartbeat checking."""
        if self._stop_threads:
            self._stop_threads.set()
        for thread in self._threads.values():
            thread.join(1)
        for tm in self._transmitters.values():
            tm.close()
        self._reset()


def main():
    """Receive heartbeats from a single host."""
    import argparse
    import time
    import coloredlogs  # type: ignore

    parser = argparse.ArgumentParser(description=main.__doc__)
    parser.add_argument("--log-level", default="debug")
    parser.add_argument("--ip", type=str, default="127.0.0.1")
    parser.add_argument("--port", type=int, default=61234)
    args = parser.parse_args()

    # set up logging
    coloredlogs.install(level=args.log_level.upper(), logger=logger)
    logger.info("Starting up heartbeater!")

    def callback(name):
        logger.error(f"Service {name} failed, callback was called!")

    hb_checker = HeartbeatChecker(callback)
    evt = hb_checker.register("some_satellite", f"tcp://{args.ip}:{args.port}")
    hb_checker.start_all()

    while True:
        failed = ", ".join(hb_checker.get_failed())
        print(
            f"Failed heartbeats so far: {failed}, evt is set: {evt.is_set()}, states: {hb_checker._states}"
        )
        time.sleep(1)

    hb_checker.stop()


if __name__ == "__main__":
    main()<|MERGE_RESOLUTION|>--- conflicted
+++ resolved
@@ -43,19 +43,13 @@
         self.auto_recover = False  # clear fail Event if Satellite reappears?
 
     def register(
-<<<<<<< HEAD
-        self, name, host: str, context: Optional[zmq.Context] = None
+        self, name, address: str, context: Optional[zmq.Context] = None
     ) -> threading.Event:
         """Register a heartbeat check for a specific Satellite.
 
         Returns threading.Event that will be set when a failure occurs.
 
         """
-=======
-        self, name, address: str, context: Optional[zmq.Context] = None
-    ) -> None:
-        """Register a heartbeat check for a specific Satellite."""
->>>>>>> 03015c56
         ctx = context or zmq.Context()
         socket = ctx.socket(zmq.SUB)
         socket.connect(address)
@@ -158,18 +152,11 @@
 
     def _interrupt(self, name: str, state: SatelliteState) -> None:
         with self._callback_lock:
-<<<<<<< HEAD
             if self._callback:
                 try:
-                    self._callback(name)
+                    self._callback(name, state)
                 except Exception:
                     pass
-=======
-            try:
-                self._callback(name, state)
-            except Exception:
-                pass
->>>>>>> 03015c56
 
     def _reset(self) -> None:
         self._stop_threads = threading.Event()
