"""
SPDX-FileCopyrightText: 2024 DESY and the Constellation authors
SPDX-License-Identifier: CC-BY-4.0
"""

import logging
import threading
import time
from datetime import datetime, timezone

import zmq

from typing import Optional, Callable, Any
from .fsm import SatelliteState
from .chp import CHPDecodeMessage

logger = logging.getLogger("HeartbeatChecker")


class HeartbeatState:
    def __init__(self, name: str, evt: threading.Event, lives: int, interval: int):
        self.name = name
        self.lives = lives
        self.interval = interval
<<<<<<< HEAD
        self.last_refresh = datetime.now()
        self.state = SatelliteState.NEW
        self.failed: threading.Event = evt
        self._started = False

    def refresh(self, ts: datetime | None = None) -> None:
        if not ts:
            self.last_refresh = datetime.now()
        else:
            self.last_refresh = ts
        self._started = True

    @property
    def seconds_since_refresh(self) -> float:
        if not self._started:
            return 0.0
        return (datetime.now() - self.last_refresh).total_seconds()
=======
        self.last_refresh = datetime.now(timezone.utc)
        self.state = SatelliteState.NEW
        self.failed: threading.Event = evt

    def refresh(self, ts: datetime | None = None) -> None:
        if not ts:
            self.last_refresh = datetime.now(timezone.utc)
        else:
            self.last_refresh = ts

    @property
    def seconds_since_refresh(self) -> float:
        return (datetime.now(timezone.utc) - self.last_refresh).total_seconds()
>>>>>>> 071b3252


class HeartbeatChecker:
    """Checks periodically Satellites' state via subscription to its Heartbeat.

    Individual heartbeat checks run in separate threads. In case of a failure
    (either the Satellite is in ERROR/SAFE state or has missed several
    heartbeats) the corresponding thread will set a `failed` event.
    Alternatively, an action can be triggered via a callback.

    """

    # initial values for period and lives
    HB_INIT_LIVES = 3
    HB_INIT_PERIOD = 2000

    def __init__(
        self, callback: Optional[Callable[[str, SatelliteState], None]] = None
    ) -> None:
        self._callback = callback
        self._callback_lock = threading.Lock()
        self._threads: threading.Thread | None = None
        self._stop_threads: threading.Event | None = None
        self._poller = zmq.Poller()
        # dict to keep states mapped to socket
<<<<<<< HEAD
        self._states = dict[zmq.Socket, HeartbeatState]()
=======
        self._states = dict[zmq.Socket, HeartbeatState]()  # type: ignore[type-arg]
>>>>>>> 071b3252

        self.auto_recover = False  # clear fail Event if Satellite reappears?

    def register(
        self, name: str, address: str, context: Optional[zmq.Context] = None  # type: ignore[type-arg]
    ) -> threading.Event:
        """Register a heartbeat check for a specific Satellite.

        Returns threading.Event that will be set when a failure occurs.

        """
        ctx = context or zmq.Context()
        socket = ctx.socket(zmq.SUB)
        socket.connect(address)
        socket.setsockopt_string(zmq.SUBSCRIBE, "")
        evt = threading.Event()
        self._states[socket] = HeartbeatState(
            name, evt, self.HB_INIT_LIVES, self.HB_INIT_PERIOD
        )
        logger.info(f"Registered heartbeating check for {address}")
        return evt

    def is_registered(self, name: str) -> bool:
        """Check whether a given Satellite is already registered."""
        registered = False
        for hb in self._states.values():
            if hb.name == name:
                registered = True
                break
        return registered

    @property
    def states(self) -> dict[str, SatelliteState]:
        """Return a dictionary of the monitored Satellites' state."""
        res = {}
        for hb in self._states.values():
            res[hb.name] = hb.state
        return res

    @property
    def fail_events(self) -> dict[str, threading.Event]:
        """Return a dictionary of Events triggered for failed Satellites."""
        res = {}
        for hb in self._states.values():
            if hb.failed.is_set():
                res[hb.name] = hb.failed
        return res

    def _run_thread(self) -> None:
        logger.info("Starting heartbeat check thread")
<<<<<<< HEAD
        last_check = datetime.now()
=======
        last_check = datetime.now(timezone.utc)

        # refresh all tokens
        for hb in self._states.values():
            hb.refresh()
>>>>>>> 071b3252

        # assert for mypy static type analysis
        assert isinstance(
            self._stop_threads, threading.Event
        ), "Thread Event not set up correctly"

        while not self._stop_threads.is_set():
            # check for heatbeats ready to be received
            sockets_ready = dict(self._poller.poll(timeout=250))
            for socket in sockets_ready.keys():
                binmsg = socket.recv()
                _host, timestamp, state, interval = CHPDecodeMessage(binmsg)
                hb = self._states[socket]
                # update values
                hb.refresh(timestamp.to_datetime())
                hb.state = SatelliteState(state)
                hb.interval = interval
                # refresh lives
                hb.lives = self.HB_INIT_LIVES
                if hb.state in [
                    SatelliteState.ERROR,
                    SatelliteState.SAFE,
                    SatelliteState.DEAD,
                ]:
                    # satellite in error state, interrupt
                    if not hb.failed.is_set():
                        logger.debug(
                            f"{hb.name} state causing interrupt callback to be called"
                        )
                        hb.failed.set()
                        self._interrupt(hb.name, hb.state)
                else:
                    # recover?
                    if self.auto_recover and hb.failed.is_set():
                        hb.failed.clear()

            # regularly check for stale connections and missed heartbeats
<<<<<<< HEAD
            if (last_check - datetime.now()).total_seconds() > 0.25:
=======
            if (datetime.now(timezone.utc) - last_check).total_seconds() > 0.25:
>>>>>>> 071b3252
                for hb in self._states.values():
                    if hb.seconds_since_refresh > (hb.interval / 1000) * 1.5:
                        # no message after 150% of the interval, subtract life
                        hb.lives -= 1
                        logger.debug(
                            f"{hb.name} unresponsive, removed life, now {hb.lives}"
                        )
                        if hb.lives <= 0:
                            # no lives left, interrupt
                            if not hb.failed.is_set():
                                logger.debug(
                                    f"{hb.name} unresponsive causing interrupt callback to be called"
                                )
                                hb.failed.set()
                                self._interrupt(hb.name, SatelliteState.DEAD)
                                # update state
                                hb.state = SatelliteState.DEAD
                            # try again later
                            hb.refresh()
                        else:
                            # refresh, try again later
                            hb.refresh()
                # update timestamp for this round
<<<<<<< HEAD
                last_check = datetime.now()
=======
                last_check = datetime.now(timezone.utc)
>>>>>>> 071b3252

    def _interrupt(self, name: str, state: SatelliteState) -> None:
        with self._callback_lock:
            if self._callback:
                try:
                    self._callback(name, state)
                except Exception:
                    pass

    def get_failed(self) -> list[str]:
        """Get a list of the names of all failed Satellites."""
        res = list[str]()
        for hb in self._states.values():
            if hb.failed.is_set():
                res.append(hb.name)
        return res

    def _run(self) -> None:
        """Run background thread performing the heartbeat checking."""
        # prepare
        if not self._stop_threads:
            self._stop_threads = threading.Event()
            # set up thread
            self._threads = threading.Thread(
                target=self._run_thread,
                daemon=True,  # kill threads when main app closes
            )
            # start thread
            self._threads.start()

    def start(self, name: str) -> None:
        """Start the heartbeat checking for a single Satellite."""
        registered = False
        for socket, hb in self._states.items():
            if hb.name == name:
                self._poller.register(socket, zmq.POLLIN)
                registered = True
                break
        if not registered:
            logger.error(f"Could not find registered Satellite with name '{name}'")
            raise RuntimeError(
                f"Could not find registered Satellite with name '{name}'"
            )
        self._run()

    def start_all(self) -> None:
        """Start the heartbeat checking all registered Satellites."""
        for socket in self._states.keys():
            self._poller.register(socket, zmq.POLLIN)
        self._run()

    def stop(self) -> None:
        """Stop heartbeat checking."""
        if self._stop_threads:
            self._stop_threads.set()
            if self._threads:
                self._threads.join(2)
        for socket in self._states.keys():
            self._poller.unregister(socket)
        self._stop_threads = None
        self._threads = None

    def close(self) -> None:
        for socket in self._states.keys():
            socket.close()
<<<<<<< HEAD
        self._states = dict[zmq.Socket, HeartbeatState]()
=======
        self._states = dict[zmq.Socket, HeartbeatState]()  # type: ignore[type-arg]
>>>>>>> 071b3252


def main(args: Any = None) -> None:
    """Receive heartbeats from a single host."""
    import argparse
    import coloredlogs  # type: ignore[import-untyped]

    parser = argparse.ArgumentParser(description=main.__doc__)
    parser.add_argument("--log-level", default="debug")
    parser.add_argument("--ip", type=str, default="127.0.0.1")
    parser.add_argument("--port", type=int, default=61234)
    args = parser.parse_args()

    # set up logging
    coloredlogs.install(level=args.log_level.upper(), logger=logger)
    logger.info("Starting up heartbeater!")

    def callback(name: str, _state: SatelliteState) -> None:
        logger.error(f"Service {name} failed, callback was called!")

    hb_checker = HeartbeatChecker(callback)
    evt = hb_checker.register("some_satellite", f"tcp://{args.ip}:{args.port}")
    hb_checker.start_all()

    while True:
        failed = ", ".join(hb_checker.get_failed())
        print(
            f"Failed heartbeats so far: {failed}, evt is set: {evt.is_set()}, states: {hb_checker._states}"
        )
        time.sleep(1)

    hb_checker.stop()


if __name__ == "__main__":
    main()<|MERGE_RESOLUTION|>--- conflicted
+++ resolved
@@ -22,25 +22,6 @@
         self.name = name
         self.lives = lives
         self.interval = interval
-<<<<<<< HEAD
-        self.last_refresh = datetime.now()
-        self.state = SatelliteState.NEW
-        self.failed: threading.Event = evt
-        self._started = False
-
-    def refresh(self, ts: datetime | None = None) -> None:
-        if not ts:
-            self.last_refresh = datetime.now()
-        else:
-            self.last_refresh = ts
-        self._started = True
-
-    @property
-    def seconds_since_refresh(self) -> float:
-        if not self._started:
-            return 0.0
-        return (datetime.now() - self.last_refresh).total_seconds()
-=======
         self.last_refresh = datetime.now(timezone.utc)
         self.state = SatelliteState.NEW
         self.failed: threading.Event = evt
@@ -54,7 +35,6 @@
     @property
     def seconds_since_refresh(self) -> float:
         return (datetime.now(timezone.utc) - self.last_refresh).total_seconds()
->>>>>>> 071b3252
 
 
 class HeartbeatChecker:
@@ -80,11 +60,7 @@
         self._stop_threads: threading.Event | None = None
         self._poller = zmq.Poller()
         # dict to keep states mapped to socket
-<<<<<<< HEAD
-        self._states = dict[zmq.Socket, HeartbeatState]()
-=======
         self._states = dict[zmq.Socket, HeartbeatState]()  # type: ignore[type-arg]
->>>>>>> 071b3252
 
         self.auto_recover = False  # clear fail Event if Satellite reappears?
 
@@ -135,15 +111,11 @@
 
     def _run_thread(self) -> None:
         logger.info("Starting heartbeat check thread")
-<<<<<<< HEAD
-        last_check = datetime.now()
-=======
         last_check = datetime.now(timezone.utc)
 
         # refresh all tokens
         for hb in self._states.values():
             hb.refresh()
->>>>>>> 071b3252
 
         # assert for mypy static type analysis
         assert isinstance(
@@ -181,11 +153,7 @@
                         hb.failed.clear()
 
             # regularly check for stale connections and missed heartbeats
-<<<<<<< HEAD
-            if (last_check - datetime.now()).total_seconds() > 0.25:
-=======
             if (datetime.now(timezone.utc) - last_check).total_seconds() > 0.25:
->>>>>>> 071b3252
                 for hb in self._states.values():
                     if hb.seconds_since_refresh > (hb.interval / 1000) * 1.5:
                         # no message after 150% of the interval, subtract life
@@ -209,11 +177,7 @@
                             # refresh, try again later
                             hb.refresh()
                 # update timestamp for this round
-<<<<<<< HEAD
-                last_check = datetime.now()
-=======
                 last_check = datetime.now(timezone.utc)
->>>>>>> 071b3252
 
     def _interrupt(self, name: str, state: SatelliteState) -> None:
         with self._callback_lock:
@@ -279,11 +243,7 @@
     def close(self) -> None:
         for socket in self._states.keys():
             socket.close()
-<<<<<<< HEAD
-        self._states = dict[zmq.Socket, HeartbeatState]()
-=======
         self._states = dict[zmq.Socket, HeartbeatState]()  # type: ignore[type-arg]
->>>>>>> 071b3252
 
 
 def main(args: Any = None) -> None:
