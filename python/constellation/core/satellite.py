#!/usr/bin/env python3
"""
SPDX-FileCopyrightText: 2024 DESY and the Constellation authors
SPDX-License-Identifier: CC-BY-4.0

This module provides the class for a Constellation Satellite.
"""

import time
from queue import Empty
from typing import Tuple, Any
import threading
import traceback
from concurrent.futures import Future

from .fsm import SatelliteState
from . import __version__
from .heartbeater import HeartbeatSender
from .heartbeatchecker import HeartbeatChecker

from .cscp import CSCPMessage
from .chirp import CHIRPServiceIdentifier
from .broadcastmanager import CHIRPBroadcaster
from .commandmanager import CommandReceiver, cscp_requestable
from .configuration import Configuration, make_lowercase
from .monitoring import MonitoringSender
from .error import debug_log, handle_error
from .base import EPILOG, ConstellationArgumentParser, setup_cli_logging


class Satellite(
    CommandReceiver,
    CHIRPBroadcaster,
    MonitoringSender,
    HeartbeatSender,
):
    """Base class for a Constellation Satellite."""

    def __init__(
        self,
        name: str,
        group: str,
        cmd_port: int,
        hb_port: int,
        mon_port: int,
        interface: str,
    ):
        """Set up class attributes."""
        super().__init__(
            name=name,
            group=group,
            cmd_port=cmd_port,
            hb_port=hb_port,
            mon_port=mon_port,
            interface=interface,
        )

        # give monitoring a chance to start up and catch early messages
        time.sleep(0.1)

        # set up background communication threads
        super()._add_com_thread()
        super()._start_com_threads()

        # register heartbeat checker
        self.hb_checker = HeartbeatChecker()

        # register broadcast manager
        self.register_offer(CHIRPServiceIdentifier.CONTROL, self.cmd_port)
        self.register_offer(CHIRPServiceIdentifier.HEARTBEAT, self.hb_port)
        self.register_offer(CHIRPServiceIdentifier.MONITORING, self.mon_port)
        self.broadcast_offers()

        # Add exception handling via threading.excepthook to allow the state
        # machine to reflect exceptions in the communication services threads.
        #
        # NOTE: This approach using a global state hook does not play well e.g.
        # with the default pytest configuration, however (see
        # https://github.com/pytest-dev/pytest/discussions/9193). Without
        # disabling the threadexception plugin, tests of the exception handling
        # will fail with pytest.
        threading.excepthook = self._thread_exception
        # greet
        self.log.info(f"Satellite {self.name}, version {__version__} ready to launch!")

    @debug_log
    @cscp_requestable
    def register(self, request: CSCPMessage) -> Tuple[str, str, None]:
        """Register a heartbeat via CSCP request."""
        name, ip, port = request.payload.split()
        callback = self.hb_checker.register
        # add to the task queue
        self.task_queue.put((callback, [name, f"tcp://{ip}:{port}", self.context]))
        return "registering", name, None

    def run_satellite(self) -> None:
        """Main Satellite event loop with task handler-routine.

        This routine sequenctially executes tasks queued by the CommandReceiver
        or the CHIRPBroadcaster. These tasks come in the form of callbacks to
        e.g. state transitions.

        """
        while self._com_thread_evt and not self._com_thread_evt.is_set():
            # TODO: add check for heartbeatchecker: if any entries in hb.get_failed, trigger action
            try:
                # blocking call but with timeout to prevent deadlocks
                task = self.task_queue.get(block=True, timeout=0.5)
                callback = task[0]
                args = task[1]
                try:
                    callback(*args)
                except Exception as e:
                    # TODO consider whether to go into error state if anything goes wrong here
                    self.log.exception(
                        "Caught exception handling task '%s' with args '%s': %s",
                        callback,
                        args,
                        repr(e),
                    )
            except Empty:
                # nothing to process
                pass
            except KeyboardInterrupt:
                self.log.warning("Satellite caught KeyboardInterrupt, shutting down.")
                # time to shut down
                break
            time.sleep(0.01)

    def reentry(self) -> None:
        """Orderly shutdown and destroy the Satellelite."""
        # can only exit from certain state, go into ERROR if not the case
        self.log.info("Satellite on reentry course for self-destruction.")
        if self.fsm.current_state.id not in [
            SatelliteState.NEW,
            SatelliteState.INIT,
            SatelliteState.SAFE,
            SatelliteState.ERROR,
        ]:
            self.fsm.failure("Performing controlled re-entry and self-destruction.")
            self._wrap_failure()
        super().reentry()

    # --------------------------- #
    # ----- satellite commands ----- #
    # --------------------------- #

    @handle_error
    @debug_log
    def _wrap_initialize(self, config: dict[str, Any]) -> str:
        """Wrapper for the 'initializing' transitional state of the FSM.

        This method performs the basic Satellite transition before passing
        control to the device-specific public method.

        """
        # Verify that there are no running threads left. If there are and the
        # timeout is exceeded joining them, the raised TimeoutError exception
        # will take us into ERROR state.
        try:
            self._state_thread_evt.set()  # type: ignore[union-attr]
            self._state_thread_fut.result(2)  # type: ignore[union-attr]
        except AttributeError:
            # no threads left
            pass
        self._state_thread_evt = None
        self._state_thread_fut = None
        # prepare configuration
        config = make_lowercase(config)
        self.config = Configuration(config)
        # call device-specific user-routine
        init_msg: str = self.do_initializing(self.config)

        if self.config.has_unused_values():
            for key in self.config.get_unused_keys():
                self.log.warning("Satellite ignored configuration value: '%s'", key)
            init_msg += " IGNORED parameters: "
            init_msg += ",".join(self.config.get_unused_keys())
        return init_msg

    @debug_log
    def do_initializing(self, config: Configuration) -> str:
        """Method for the device-specific code of 'initializing' transition.

        This should set configuration variables.

        """
        return "Initialized."

    @handle_error
    @debug_log
    def _wrap_launch(self, payload: Any) -> str:
        """Wrapper for the 'launching' transitional state of the FSM.

        This method performs the basic Satellite transition before passing
        control to the device-specific public method.

        """
        self.hb_checker.start_all()
        return str(self.do_launching(payload))

    @debug_log
    def do_launching(self, payload: Any) -> str:
        """Prepare Satellite for data acquistions."""
        return "Launched."

    @handle_error
    @debug_log
    def _wrap_reconfigure(self, config: dict[str, Any]) -> str:
        """Wrapper for the 'reconfigure' transitional state of the FSM.

        This method performs the basic Satellite transition before passing
        control to the device-specific public method.

        """

        # Merge with existing configuration. This will also update the internal
        # set of used keys, so the user can choose to either update everything
        # or only the 'unused'/updated keys.
        self.config.update(config)
        # reconfigure is not necessarily implemented; it is not in the this base
        # class to allow checking for the exististance of the method to
        # determine the reaction to a `reconfigure` CSCP command.
        init_msg: str = self.do_reconfigure(self.config)  # type: ignore[attr-defined]

        if self.config.has_unused_values():
            for key in self.config.get_unused_keys():
                self.log.warning("Satellite ignored configuration value: '%s'", key)
            init_msg += " IGNORED parameters: "
            init_msg += ",".join(self.config.get_unused_keys())
        return init_msg

    @handle_error
    @debug_log
    def _wrap_land(self, payload: Any) -> str:
        """Wrapper for the 'landing' transitional state of the FSM.

        This method performs the basic Satellite transition before passing
        control to the device-specific public method.

        """
        self.hb_checker.stop()
        res: str = self.do_landing(payload)
        return res

    @debug_log
    def do_landing(self, payload: Any) -> str:
        """Return Satellite to Initialized state."""
        return "Landed."

    @handle_error
    @debug_log
    def _wrap_stop(self, payload: Any) -> str:
        """Wrapper for the 'stopping' transitional state of the FSM.

        This method performs the basic Satellite transition before passing
        control to the device-specific public method.

        """
        # indicate to the current acquisition thread to stop
        if self._state_thread_evt:
            self._state_thread_evt.set()
<<<<<<< HEAD
        # wait for result, waiting until done
        self._state_thread_fut.result(timeout=None)
        self.log.debug("RUN thread finished, continue with STOPPING.")
        return self.do_stopping(payload)
=======
        # wait for result, will raise TimeoutError if not successful
        # assert for mypy static type analysis
        assert isinstance(self._state_thread_fut, Future)
        self._state_thread_fut.result(timeout=10)
        res: str = self.do_stopping(payload)
        return res
>>>>>>> 1342a904

    @debug_log
    def do_stopping(self, payload: Any) -> str:
        """Stop the data acquisition."""
        return "Acquisition stopped."

    @handle_error
    @debug_log
    def _wrap_start(self, run_identifier: str) -> str:
        """Wrapper for the 'run' state of the FSM.

        This method performs the basic Satellite transition before passing
        control to the device-specific public method.

        """
        self.run_identifier = run_identifier
        res: str = self.do_starting(run_identifier)
        # complete transitional state
        self.fsm.complete(res)
        # continue to execute DAQ in this thread
        res = self.do_run(run_identifier)
        return res

    @debug_log
    def do_starting(self, payload: Any) -> str:
        """Final preparation for acquisition."""
        return "Finished preparations, starting."

    @debug_log
    def do_run(self, run_identifier: str) -> str:
        """The acquisition event loop.

        This method will be started by the Satellite and run in a thread. It
        therefore needs to monitor the self.stop_running Event and close itself
        down if the Event is set.

        NOTE: This method is not inherently thread-safe as it runs in the
        context of the Satellite and can modify data accessible to the main
        thread. However, the state machine can effectively act as a lock and
        prevent competing access to the same objects while in RUNNING state as
        long as care is taken in the implementation.

        The state machine itself uses the RTC model by default (see
        https://python-statemachine.readthedocs.io/en/latest/processing_model.html?highlight=thread)
        which should make the transitions themselves safe.

        """
        # the stop_running Event will be set from outside the thread when it is
        # time to close down.
        # assert for mypy static type analysis
        assert isinstance(
            self._state_thread_evt, threading.Event
        ), "Transition thread Event not set up correctly"
        while not self._state_thread_evt.is_set():
            time.sleep(0.2)
        return "Finished acquisition."

    @debug_log
    def _wrap_failure(self, *_args: Any, **_kwargs: Any) -> str:
        """Wrapper for the 'ERROR' state of the FSM.

        This method performs the basic Satellite transition before passing
        control to the device-specific public method.

        """
        try:
            # Stop heartbeat checking
            self.hb_checker.stop()
            # stop state thread
            if self._state_thread_evt:
                self._state_thread_evt.set()
                if self._state_thread_fut:
<<<<<<< HEAD
                    try:
                        self._state_thread_fut.result(timeout=1)
                    except TimeoutError:
                        self.log.error(
                            "Timeout while joining state thread, continuing."
                        )
            return self.fail_gracefully()
=======
                    self._state_thread_fut.result(timeout=1)
            res: str = self.fail_gracefully()
            return res
>>>>>>> 1342a904
        # NOTE: we cannot have a non-handled exception disallow the state
        # transition to failure state!
        except Exception as e:
            self.log.exception(e)
            return "Exception caught during failure handling, see logs for details."

    @debug_log
    def fail_gracefully(self) -> str:
        """Method called when reaching 'ERROR' state."""
        return "Failed gracefully."

    @handle_error
    @debug_log
    def _wrap_interrupt(self, payload: Any) -> str:
        """Wrapper for the 'interrupting' transitional state of the FSM.

        This method performs the basic Satellite transition before passing
        control to the device-specific public method.

        """
        # indicate to the current acquisition thread to stop
        if self._state_thread_evt:
            self._state_thread_evt.set()
<<<<<<< HEAD
            # wait for result, will block until user code finishes
            self._state_thread_fut.result(timeout=None)
=======
            # wait for result, will raise TimeoutError if not successful
            # assert for mypy static type analysis
            assert isinstance(self._state_thread_fut, Future)
            self._state_thread_fut.result(timeout=10)
>>>>>>> 1342a904
            self._state_thread_evt = None
        self.log.debug("RUN thread finished, continue with INTERRUPTING.")
        self.hb_checker.stop()
        res: str = self.do_interrupting()
        return res

    @debug_log
    def do_interrupting(self) -> str:
        """Interrupt data acquisition and move to Safe state.

        Defaults to calling the stop and land handlers.
        """
        self.do_stopping()
        self.do_landing()
        return "Interrupted."

    @handle_error
    @debug_log
    def _wrap_recover(self) -> str:
        """Wrapper for the 'recovering' transitional state of the FSM.

        This method does not perform any action as the SAFE->INIT transition has
        no side-effects.

        """
        return "Recovered."

    def _thread_exception(self, args: Any) -> None:
        """Handle exceptions in threads.

        Change state to FAULT.

        Intended to be installed as threading.excepthook.

        """
        tb = "".join(traceback.format_tb(args.exc_traceback))
        self.log.fatal(
            f"caught {args.exc_type} with value \
            {args.exc_value} in thread {args.thread} and traceback {tb}."
        )
        self._wrap_failure()
        # change internal state
        self.fsm.failure(
            f"Thread {args.thread} failed. Caught exception {args.exc_type} \
            with value {args.exc_value}."
        )

    # -------------------------- #
    # ----- device methods ----- #
    # -------------------------- #

    @cscp_requestable
    def get_version(
        self, _request: CSCPMessage | None = None
    ) -> Tuple[str, None, None]:
        """Get Constellation version.

        No payload argument.

        Additional version information may be included in the meta map (final
        return value).

        """
        return __version__, None, None

    @cscp_requestable
    def get_run_id(self, _request: CSCPMessage | None = None) -> Tuple[str, None, None]:
        """Get current run identifier.

        No payload argument.

        """
        return self.run_identifier, None, None


# -------------------------------------------------------------------------


class SatelliteArgumentParser(ConstellationArgumentParser):
    """Customized Argument parser providing common Satellite options."""

    def __init__(self, *args: Any, **kwargs: Any):
        super().__init__(*args, **kwargs)
        self.network.add_argument(
            "--cmd-port",
            "--command-port",
            "--cscp",
            type=int,
            help="The port to listen on for commands sent via the "
            "Constellation Satellite Control Protocol (default: %(default)s).",
        )
        self.network.add_argument(
            "--mon-port",
            "--monitoring-port",
            "--cmdp",
            type=int,
            help="The port to provide data via the "
            "Constellation Monitoring Distribution Protocol (default: %(default)s).",
        )
        self.network.add_argument(
            "--hb-port",
            "--heartbeat-port",
            "--chp",
            type=int,
            help="The port for sending heartbeats via the "
            "Constellation Heartbeat Protocol (default: %(default)s).",
        )


def main(args: Any = None) -> None:
    """Start a Demo Satellite server.

    This Satellite only implements rudimentary functionality but can be used to
    test basic communication.

    """
    parser = SatelliteArgumentParser(description=main.__doc__, epilog=EPILOG)
    # this sets the defaults for our "demo" Satellite
    parser.set_defaults(name="satellite_demo")
    # get a dict of the parsed arguments
    args = vars(parser.parse_args(args))

    # set up logging
    logger = setup_cli_logging(args["name"], args.pop("log_level"))

    logger.info("Starting up satellite!")
    # start server with remaining args
    s = Satellite(**args)
    s.run_satellite()


if __name__ == "__main__":
    main()<|MERGE_RESOLUTION|>--- conflicted
+++ resolved
@@ -260,19 +260,13 @@
         # indicate to the current acquisition thread to stop
         if self._state_thread_evt:
             self._state_thread_evt.set()
-<<<<<<< HEAD
         # wait for result, waiting until done
+        # assert for mypy static type analysis
+        assert isinstance(self._state_thread_fut, Future)
         self._state_thread_fut.result(timeout=None)
         self.log.debug("RUN thread finished, continue with STOPPING.")
-        return self.do_stopping(payload)
-=======
-        # wait for result, will raise TimeoutError if not successful
-        # assert for mypy static type analysis
-        assert isinstance(self._state_thread_fut, Future)
-        self._state_thread_fut.result(timeout=10)
         res: str = self.do_stopping(payload)
         return res
->>>>>>> 1342a904
 
     @debug_log
     def do_stopping(self, payload: Any) -> str:
@@ -345,19 +339,14 @@
             if self._state_thread_evt:
                 self._state_thread_evt.set()
                 if self._state_thread_fut:
-<<<<<<< HEAD
                     try:
                         self._state_thread_fut.result(timeout=1)
                     except TimeoutError:
                         self.log.error(
                             "Timeout while joining state thread, continuing."
                         )
-            return self.fail_gracefully()
-=======
-                    self._state_thread_fut.result(timeout=1)
             res: str = self.fail_gracefully()
             return res
->>>>>>> 1342a904
         # NOTE: we cannot have a non-handled exception disallow the state
         # transition to failure state!
         except Exception as e:
@@ -381,15 +370,10 @@
         # indicate to the current acquisition thread to stop
         if self._state_thread_evt:
             self._state_thread_evt.set()
-<<<<<<< HEAD
             # wait for result, will block until user code finishes
-            self._state_thread_fut.result(timeout=None)
-=======
-            # wait for result, will raise TimeoutError if not successful
             # assert for mypy static type analysis
             assert isinstance(self._state_thread_fut, Future)
-            self._state_thread_fut.result(timeout=10)
->>>>>>> 1342a904
+            self._state_thread_fut.result(timeout=None)
             self._state_thread_evt = None
         self.log.debug("RUN thread finished, continue with INTERRUPTING.")
         self.hb_checker.stop()
