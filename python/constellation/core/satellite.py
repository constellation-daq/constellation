--- conflicted
+++ resolved
@@ -207,12 +207,7 @@
         control to the device-specific public method.
 
         """
-<<<<<<< HEAD
-        self.hb_checker.start_all()
         return str(self.do_launching())
-=======
-        return str(self.do_launching(payload))
->>>>>>> f7ced387
 
     @debug_log
     def do_launching(self) -> str:
@@ -255,12 +250,7 @@
         control to the device-specific public method.
 
         """
-<<<<<<< HEAD
-        self.hb_checker.stop()
         res: str = self.do_landing()
-=======
-        res: str = self.do_landing(payload)
->>>>>>> f7ced387
         return res
 
     @debug_log
