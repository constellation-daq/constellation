--- conflicted
+++ resolved
@@ -158,13 +158,8 @@
     """Test callback when discovering services registered via decorator."""
     # create callback
     assert mock_bm_parent.task_queue.empty()
-<<<<<<< HEAD
-    assert len(CALLBACKS) == 1
+    assert len(mock_bm_parent._chirp_callbacks) == 1
     mock_chirp_packet_queue.append(offer_data_666)
-=======
-    assert len(mock_bm_parent._chirp_callbacks) == 1
-    mock_packet_queue.append(offer_data_666)
->>>>>>> 1855e46c
     # thread running in background listening to "socket"
     time.sleep(0.5)
     assert len(mock_chirp_packet_queue) == 0
